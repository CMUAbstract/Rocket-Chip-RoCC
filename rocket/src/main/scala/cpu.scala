--- conflicted
+++ resolved
@@ -7,15 +7,9 @@
 
 class ioRocket(implicit conf: RocketConfiguration) extends Bundle
 {
-<<<<<<< HEAD
   val host    = new ioHTIF
   val imem    = new IOCPUFrontend
   val vimem   = new IOCPUFrontend
-=======
-  val host    = new ioHTIF()
-  val imem    = (new ioImem).flip
-  val vimem   = (new ioImem).flip
->>>>>>> 6cff1c13
   val dmem    = new ioHellaCache
 }
 
